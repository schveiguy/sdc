/**
 * Copyright 2010 Bernard Helyer.
 * Copyright 2010 Jakob Ovrum.
 * This file is part of SDC. SDC is licensed under the GPL.
 * See LICENCE or sdc.d for more details.
 */
module sdc.gen.value;

import std.algorithm;
import std.conv;
import std.exception;
import std.string;

import llvm.c.Core;
import llvm.Ext;

import sdc.util;
import sdc.mangle;
import sdc.compilererror;
import sdc.location;
import sdc.global;
import sdc.extract.base;
import sdc.gen.sdcmodule;
import sdc.gen.type;
import ast = sdc.ast.all;


abstract class Value
{
    /// The location that this Value was created at.
    Location location;
    ast.Access access;
    
    this(Module mod, Location loc)
    {
        mModule = mod;
        location = loc;
        access = mod.currentAccess;
        mGlobal = mod.currentScope is mod.globalScope;
    }
    
    /*
     * This is not related to the attributes 'const' or 'immutable'.
     * This boolean and the following union are all in aid of constant
     * folding. If constant is true, then this Value has been constructed
     * out of all compile time known values, thus this value is known at 
     * compile time. This will be used in places like assert, static 
     * arrays, bounds checked type conversions -- places in the D spec 
     * where constant folding is required.
     */
    bool constant;
    union
    {
        bool constBool;
        byte constByte;
        ubyte constUbyte;
        short constShort;
        ushort constUshort;
        int constInt;
        uint constUint;
        long constLong;
        ulong constUlong;
        float constFloat;
        double constDouble;
        real constReal;
        char constChar;
        wchar constWchar;
        dchar constDchar;
    }
    
    Type type() @property
    {
        return mType;
    }
    
    void type(Type t) @property
    {
        mType = t;
    }
    
    Value performCast(Location location, Type t)
    {
        throw new CompilerPanic(location, "invalid cast");
    }
    
    void fail(Location location, string s)
    { 
        throw new CompilerError(location, 
            format(`invalid operation: cannot %s value of type "%s"`, s, type.name())
        );
    }
    
    void fail(string s)
    {
        throw new CompilerPanic(format(`attempt to %s value of type "%s" failed`, s, type.name()));
    }
        
    LLVMValueRef get() { fail("get"); assert(false); }
<<<<<<< HEAD
    void set(Value val) { fail("set (by Value)"); assert(false); }
    void set(LLVMValueRef val) { fail("set (by LLVMValueRef)"); assert(false); }
    Value add(Location loc, Value val) { fail(loc, "add"); assert(false); }
    Value inc(Location loc) { fail(loc, "increment"); assert(false); }
    Value dec(Location loc) { fail(loc, "decrement"); assert(false); }
    Value sub(Location loc, Value val) { fail(loc, "subtract"); assert(false); }
    Value mul(Location loc, Value val) { fail(loc, "multiply"); assert(false); }
    Value div(Location loc, Value val) { fail(loc, "divide"); assert(false); }
    Value eq(Location loc, Value val) { fail(loc, "compare equality of"); assert(false); }
    Value neq(Location loc, Value val) { fail(loc, "compare non-equality of"); assert(false); }
    Value gt(Location loc, Value val) { fail(loc, "compare greater-than of"); assert(false); }
    Value lte(Location loc, Value val) { fail(loc, "compare less-than of"); assert(false); }
    Value dereference(Location loc) { fail(loc, "dereference"); assert(false); }
    Value index(Location loc, Value val) { fail(loc, "index"); assert(false); }
=======
    void set(Value val) { fail("set:Value"); assert(false); }
    void set(LLVMValueRef val) { fail("set:LLVMValueRef"); assert(false); }    
    void initialise(Value val) { fail("set:Value"); assert(false); }
    void initialise(LLVMValueRef val) { fail("set:LLVMValueRef"); assert(false); }
    Value add(Value val) { fail("add"); assert(false); }
    Value inc() { fail("inc"); assert(false); }
    Value dec() { fail("dec"); assert(false); }
    Value sub(Value val) { fail("sub"); assert(false); }
    Value mul(Value val) { fail("mul"); assert(false); }
    Value div(Value val) { fail("div"); assert(false); }
    Value eq(Value val) { fail("eq"); assert(false); }
    Value neq(Value val) { fail("neq"); assert(false); }
    Value gt(Value val) { fail("gt"); assert(false); }
    Value lte(Value val) { fail("lte"); assert(false); }
    Value dereference() { fail("dereference"); assert(false); }
    Value index(Value val) { fail("index"); assert(false); }
>>>>>>> 21def662
    
    Value addressOf()
    {
        auto v = new PointerValue(mModule, location, mType);
        v.set(mValue);
        return v;
    }
    
    Value or(Value val)
    {
        auto v = LLVMBuildOr(mModule.builder, this.get(), val.get(), "or");
        auto b = new BoolValue(mModule, location);
        b.set(v);
        return b;
    }
    
    Value call(Location location, Location[] argLocations, Value[] args) { fail("call"); assert(false); }
    Value init(Location location) { fail("init"); assert(false); }
    Value getMember(Location loc, string name) { fail(loc, "member access on"); assert(false); }
    Module getModule() { return mModule; }
    
    Value importToModule(Module mod)
    {
        return this;
    }
    
    void addSetPreCallback(void delegate(Value val) callback)
    {
        mSetPreCallbacks ~= callback;
    }
    
    void addSetPostCallback(void delegate(Value val) callback)
    {
        mSetPostCallbacks ~= callback;
    }
    
    void setPreCallbacks()
    {
        foreach (callback; mSetPreCallbacks) {
            callback(this);
        }
    }
    
    void setPostCallbacks()
    {
        foreach (callback; mSetPostCallbacks) {
            callback(this);
        }
    }
    
    protected Module mModule;
    protected Type mType;
    package LLVMValueRef mValue;
    protected bool mGlobal;
    protected void delegate(Value val)[] mSetPreCallbacks;
    protected void delegate(Value val)[] mSetPostCallbacks;
}

class VoidValue : Value
{
    this(Module mod, Location loc)
    {
        super(mod, loc);
        mType = new VoidType(mod);
    }
    
    override void fail(Location location, string s)
    {
        throw new CompilerError(location, "can't perform an action on variable of type 'void'.");
    }
}

mixin template LLVMIntComparison(alias ComparisonType, alias ComparisonString)
{
    mixin("override Value " ~ ComparisonString ~ "(Location location, Value val) {" ~
        "auto v = LLVMBuildICmp(mModule.builder, ComparisonType, get(), val.get(), toStringz(ComparisonString));"
        "auto b = new BoolValue(mModule, location);"
        "b.set(v);"
        "return b;"
    "}");
}


class PrimitiveIntegerValue(T, B, alias C, bool SIGNED) : Value
{
    this(Module mod, Location loc)
    { 
        super(mod, loc);
        mType = new B(mod);
        if (mGlobal) {
            mValue = LLVMAddGlobal(mod.mod, mType.llvmType, "tlsint");
            LLVMSetThreadLocal(mValue, true);
        } else {
            mValue = LLVMBuildAlloca(mod.builder, mType.llvmType, "int");
        }
    }
    
    this(Module mod, Location loc, T n)
    {
        this(mod, loc);
        constInit(n);
    }
    
    this(Module mod, Value val)
    {
        this(mod, val.location);
        set(val);
    }
    
    override Value performCast(Location location, Type t)
    {
        auto v = t.getValue(mModule, location);
        if (isIntegerDType(t.dtype)) {
            if (t.dtype == DType.Bool) {
                v.set(LLVMBuildNot(mModule.builder, this.eq(location, new typeof(this)(mModule, location, 0)).get(), "boolnot"));
            } else if (mType.dtype < t.dtype) {
                v.set(LLVMBuildZExt(mModule.builder, get(), t.llvmType, "cast"));
            } else if (mType.dtype > t.dtype) {
                v.set(LLVMBuildTrunc(mModule.builder, get(), t.llvmType, "cast"));
            } else {
                v.set(get());
            }
        } else if (isFPDtype(t.dtype)) {
            v.set(LLVMBuildUIToFP(mModule.builder, get(), t.llvmType, "cast"));
        } else {
            throw new CompilerError(
                location,
                format(`cannot implicitly convert from "%s" to "%s"`,
                    type.name(),
                    t.name())
            );
        }
        return v;
    }
    
    override LLVMValueRef get()
    {
        return LLVMBuildLoad(mModule.builder, mValue, "primitive");
    }
    
    override void set(Value val)
    {
        setPreCallbacks();
        this.constant = this.constant && val.constant;
        if (this.constant) {
            mixin(C ~ " = val." ~ C ~ ";");
        }
        LLVMBuildStore(mModule.builder, val.get(), mValue);
        setPostCallbacks();
    }
    
    override void set(LLVMValueRef val)
    {
        setPreCallbacks();
        constant = false;
        LLVMBuildStore(mModule.builder, val, mValue);
        setPostCallbacks();
    }
    
    override void initialise(Value val)
    {
        if (!mGlobal) {
            set(val);
        } else {
            if (!val.constant) {
                throw new CompilerError(location, "non-constant global initialiser.");
            }
            initialise(LLVMConstInt(mType.llvmType, mixin("val." ~ C), !SIGNED));
        }
    }
    
    override void initialise(LLVMValueRef val)
    {
        if (!mGlobal) {
            set(val);
        } else {
            LLVMSetInitializer(mValue, val);
        }
    }
    
    override Value add(Location location, Value val)
    {
        this.constant = this.constant && val.constant;
        if (this.constant) {
            mixin(C ~ " = cast(" ~ T.stringof ~ ")(" ~ C ~ " + val." ~ C ~ ");");
        }
        auto result = LLVMBuildAdd(mModule.builder, this.get(), val.get(), "add");
        auto v = new typeof(this)(mModule, location);
        v.set(result);
        return v;
    }
    
    override Value inc(Location location)
    {
        auto v = new typeof(this)(mModule, location);
        auto one = new typeof(this)(mModule, location, 1);
        v.set(this.add(location, one));
        return v;
    }
    
    override Value dec(Location location)
    {
        auto v = new typeof(this)(mModule, location);
        auto one = new typeof(this)(mModule, location, 1);
        v.set(this.sub(location, one));
        return v;
    }
    
    override Value sub(Location location, Value val)
    {
        this.constant = this.constant && val.constant;
        if (this.constant) {
            mixin(C ~ " = cast(" ~ T.stringof ~ ")(" ~ C ~ " - val." ~ C ~ ");");
        }
        auto result = LLVMBuildSub(mModule.builder, this.get(), val.get(), "add");
        auto v = new typeof(this)(mModule, location);
        v.set(result);
        return v;
    }
    
    override Value mul(Location location, Value val)
    {
        this.constant = this.constant && val.constant;
        if (this.constant) {
            mixin(C ~ " = cast(" ~ T.stringof ~ ")(" ~ C ~ " * val." ~ C ~ ");");
        }
        auto result = LLVMBuildMul(mModule.builder, this.get(), val.get(), "add");
        auto v = new typeof(this)(mModule, location);
        v.set(result);
        return v;
    }
    
    override Value div(Location location, Value val)
    {
        this.constant = this.constant && val.constant;
        if (this.constant) {
            mixin(C ~ " = cast(" ~ T.stringof ~ ")(" ~ C ~ " / val." ~ C ~ ");");
        }
        static if (SIGNED) {
            auto result = LLVMBuildSDiv(mModule.builder, this.get(), val.get(), "add");
        } else {
            auto result = LLVMBuildUDiv(mModule.builder, this.get(), val.get(), "add");
        }
        auto v = new typeof(this)(mModule, location);
        v.set(result);
        return v;
    }
    
    mixin LLVMIntComparison!(LLVMIntPredicate.EQ, "eq");
    mixin LLVMIntComparison!(LLVMIntPredicate.NE, "neq");
    static if (SIGNED) {
        mixin LLVMIntComparison!(LLVMIntPredicate.SGT, "gt");
        mixin LLVMIntComparison!(LLVMIntPredicate.SLE, "lte");
    } else {
        mixin LLVMIntComparison!(LLVMIntPredicate.UGT, "gt");
        mixin LLVMIntComparison!(LLVMIntPredicate.ULE, "lte");
    }
    
    
    override Value init(Location location)
    {
        return new typeof(this)(mModule, location, 0);
    }
    
    protected void constInit(T n)
    {
        auto val = LLVMConstInt(mType.llvmType(), n, !SIGNED);
        initialise(val);
        constant = true;
        mixin(C ~ " = n;");
    }
}

alias PrimitiveIntegerValue!(bool, BoolType, "constBool", true) BoolValue;
alias PrimitiveIntegerValue!(byte, ByteType, "constByte", true) ByteValue;
alias PrimitiveIntegerValue!(ubyte, UbyteType, "constUbyte", false) UbyteValue;
alias PrimitiveIntegerValue!(short, ShortType, "constShort", true) ShortValue;
alias PrimitiveIntegerValue!(ushort, UshortType, "constUshort", false) UshortValue;
alias PrimitiveIntegerValue!(int, IntType, "constInt", true) IntValue;  
alias PrimitiveIntegerValue!(uint, UintType, "constUint", false) UintValue;
alias PrimitiveIntegerValue!(long, LongType, "constLong", true) LongValue;
alias PrimitiveIntegerValue!(ulong, UlongType, "constUlong", false) UlongValue;
alias PrimitiveIntegerValue!(char, CharType, "constChar", false) CharValue;
alias PrimitiveIntegerValue!(wchar, WcharType, "constWchar", false) WcharValue;
alias PrimitiveIntegerValue!(dchar, DcharType, "constDchar", false) DcharValue;

class FloatingPointValue(T, B) : Value
{
    this(Module mod, Location location)
    {
        super(mod, location);
        mType = new B(mod);
        if (!mGlobal) {
            mValue = LLVMBuildAlloca(mod.builder, mType.llvmType, "double");
        } else {
            mValue = LLVMAddGlobal(mod.mod, mType.llvmType, "tlsdouble");
            LLVMSetThreadLocal(mValue, true);
        }
    }
    
    this(Module mod, Location location, double d)
    {
        this(mod, location);
        constInit(d);
    }
    
    override Value performCast(Location location, Type t)
    {
        auto v = t.getValue(mModule, location);
        if (isIntegerDType(t.dtype)) {
            v.set(LLVMBuildFPToSI(mModule.builder, get(), t.llvmType, "cast"));
        } else if (isFPDtype(t.dtype)) {
            throw new CompilerPanic(location, "floating point to floating point casts are unimplemented.");
        } else {
            throw new CompilerPanic(location, "invalid cast.");
        }
        return v;
    }
    
    version (none) override Value importToModule(Module mod)
    {
        throw new CompilerPanic("attempted to import double value across modules.");
    }
    
    override LLVMValueRef get()
    {
        return LLVMBuildLoad(mModule.builder, mValue, "doubleget");
    }
    
    override void set(Value val)
    {
        setPreCallbacks();
        this.constant = this.constant && val.constant;
        if (this.constant) {
            this.constDouble = val.constDouble;
        }
        LLVMBuildStore(mModule.builder, val.get(), mValue);
        setPostCallbacks();
    }
    
    override void initialise(Value val)
    {
        if (!mGlobal) {
            set(val);
        } else {
            if (!val.constant) {
                throw new CompilerError(location, "non-constant global initialiser.");
            }
            static if (is(T == float)) {
                initialise(LLVMConstReal(mType.llvmType, val.constFloat));
            } else if (is(T == double)) {
                initialise(LLVMConstReal(mType.llvmType, val.constDouble));
            } else if (is(T == real)) {
                initialise(LLVMConstReal(mType.llvmType, val.constReal));
            } else {
                assert(false, "unknown floating point type.");
            }
        }
    }
    
    override void initialise(LLVMValueRef val)
    {
        if (!mGlobal) {
            set(val);
        } else {
            LLVMSetInitializer(mValue, val);
        }
    }
    
    override void set(LLVMValueRef val)
    {
        constant = false;
        LLVMBuildStore(mModule.builder, val, mValue);
    }
    
    override Value add(Location location, Value val)
    {
        auto v = new DoubleValue(mModule, location);
        auto result = LLVMBuildFAdd(mModule.builder, this.get(), val.get(), "fadd");
        v.set(result);
        v.constant = this.constant && val.constant;
        if (v.constant) {
            v.constDouble = this.constDouble + val.constDouble;
        }
        return v;
    }
    
    override Value sub(Location location, Value val)
    {
        auto v = new DoubleValue(mModule, location);
        auto result = LLVMBuildFSub(mModule.builder, this.get(), val.get(), "fsub");
        v.set(result);
        v.constant = this.constant && val.constant;
        if (v.constant) {
            v.constDouble = this.constDouble - val.constDouble;
        }
        return v;
    }
    
    override Value mul(Location location, Value val)
    {
        auto v = new DoubleValue(mModule, location);
        auto result = LLVMBuildFMul(mModule.builder, this.get(), val.get(), "fmul");
        v.set(result);
        v.constant = this.constant && val.constant;
        if (v.constant) {
            v.constDouble = this.constDouble * val.constDouble;
        }
        return v;
    }
    
    override Value div(Location location, Value val)
    {
        auto v = new DoubleValue(mModule, location);
        auto result = LLVMBuildFDiv(mModule.builder, this.get(), val.get(), "fdiv");
        v.set(result);
        v.constant = this.constant && val.constant;
        if (v.constant) {
            v.constDouble = this.constDouble / val.constDouble;
        }
        return v;
    }
    
    override Value addressOf()
    {
        auto v = new PointerValue(mModule, location, mType);
        v.set(mValue);
        return v;
    }

    override Value init(Location location)
    {
        auto v = new typeof(this)(mModule, location);
        v.constant = true;
        return v;
    }
    
    protected void constInit(T d)
    {
        auto val = LLVMConstReal(mType.llvmType, d);
        LLVMBuildStore(mModule.builder, val, mValue);
        constant = true;
        constDouble = d;
    }
}

alias FloatingPointValue!(float, FloatType) FloatValue;
alias FloatingPointValue!(double, DoubleType) DoubleValue;
alias FloatingPointValue!(real, RealType) RealValue;

class ArrayValue : PointerValue
{
    this(Module mod, Location location, Type base)
    {
        auto asArray = new ArrayType(mod, base);
        super(mod, location, asArray.structType);
        mType = asArray;
    }
    
    override Value init(Location location)
    {
        auto asArray = cast(ArrayType) mType;
        auto l = new UlongValue(mModule, location);
        l.set(LLVMSizeOf(asArray.structType.llvmType));
        auto ll = [l];
        return gcAlloc.call(ll).performCast(asArray.structTypePointer);
    }
    
    override Value getMember(string name)
    {
        auto v = dereference();
        v = v.getMember(name);
        if (name == "length") {
            assert(v.type.dtype == DType.Ulong);
            mOldLength = v;
            v.addSetPostCallback((Value val)
                                {
                                    assert(val.type.dtype == DType.Ulong);
                                    auto vl = [val];
                                    auto ptr = getMember("ptr");
                                    ptr.set(gcAlloc.call(vl).performCast(ptr.type));
                                });
        }
        return v;
    }
    
    override Value index(Value val)
    {
        return dereference().getMember("ptr").index(val);
    }
    
    protected Value mOldLength;
}

class PointerValue : Value
{
    Type baseType;
    
    this(Module mod, Location location, Type baseType)
    {
        super(mod, location);
        this.baseType = baseType;
        mType = new PointerType(mod, baseType);
        if (!mGlobal) {
            mValue = LLVMBuildAlloca(mod.builder, mType.llvmType, "pv");
        } else {
            mValue = LLVMAddGlobal(mod.mod, mType.llvmType, "tlspv");
            LLVMSetThreadLocal(mValue, true);
        }
    }
    
    override Value performCast(Location location, Type t)
    {
        auto v = t.getValue(mModule, location);
        if (t.dtype == DType.Pointer) {
            v.set(LLVMBuildPointerCast(mModule.builder, get(), t.llvmType(), "pcast"));
        } else {
            throw new CompilerError(location, "cannot cast from pointer to non-pointer type.");
        }
        return v;
    }
    
    override LLVMValueRef get()
    {
        return LLVMBuildLoad(mModule.builder, mValue, "get");
    }
    
    override void set(Value val)
    {
        if (val.type.dtype == DType.NullPointer) {
            set(init(location));
        } else {
            setPreCallbacks();
            LLVMBuildStore(mModule.builder, val.get(), mValue);
            setPostCallbacks();
        }
    }
    
    override void set(LLVMValueRef val)
    {
        setPreCallbacks();
        LLVMBuildStore(mModule.builder, val, mValue);
        setPostCallbacks();
    }
    
    override void initialise(Value val)
    {
        if (!mGlobal) {
            set(val);
        } else {
            if (!val.constant) {
                throw new CompilerError(location, "non-constant global initialiser.");
            }
            initialise(val.get());
        }
    }
    
    override void initialise(LLVMValueRef val)
    {
        if (!mGlobal) {
            set(val);
        } else {
            LLVMSetInitializer(mValue, LLVMConstNull(mType.llvmType));  // HACK
        }
    }
    
    override Value dereference(Location location)
    {
        auto t = new IntType(mModule);
        LLVMValueRef[] indices;
        indices ~= LLVMConstInt(t.llvmType, 0, false);
        
        auto v = baseType.getValue(mModule, location);
        v.mValue = LLVMBuildGEP(mModule.builder, get(), indices.ptr, indices.length, "gep");
        return v;
    }
    
    override Value index(Location location, Value val)
    {
        val = implicitCast(location, val, new IntType(mModule));
        LLVMValueRef[] indices;
        indices ~= val.get();
        
        auto v = baseType.getValue(mModule, location);
        v.mValue = LLVMBuildGEP(mModule.builder, get(), indices.ptr, indices.length, "gep");
        return v;
    }
    
    override Value init(Location location)
    {
        auto v = new PointerValue(mModule, location, baseType);
        v.set(LLVMConstNull(v.mType.llvmType));
        v.constant = true;
        return v;
    }
    
    override Value getMember(Location location, string name)
    {
        auto v = dereference(location);
        return v.getMember(location, name);
    }
}

class NullPointerValue : PointerValue
{
    this(Module mod, Location location)
    {
        super(mod, location, new VoidType(mod));
        mType = new NullPointerType(mod);
        constant = true;
    }
}

class FunctionValue : Value
{
    string name;
    string mangledName;
    
    this(Module mod, Location location, FunctionType func, string name, string forceMangled="")
    {
        super(mod, location);
        this.name = name;
        mType = func;
        if (mod.currentLinkage == ast.Linkage.ExternD) {
            if (forceMangled == "") {
                mangledName = mangle(func);
            } else {
                mangledName = forceMangled;
            }
        } else {
            mangledName = name;
        }
        
        storeSpecial();
        
        mValue = LLVMAddFunction(mod.mod, toStringz(mangledName), func.llvmType);
    }
    
    /**
     * If this is a special runtime function, store it away
     * for later use.
     */
    void storeSpecial()
    {
        if (mangledName == "malloc") {
            gcAlloc = this;
        }
    }
    
    protected string mangle(FunctionType type)
    {
        if (name == "main") {
            // TMP
            return "main";
        }
        auto s = startMangle();
        if (type.parentAggregate !is null) {
            mangleQualifiedName(s, type.parentAggregate.fullName);
        } else {
            if (mModule.name is null) {
                throw new CompilerPanic("null module name.");
            }
            mangleQualifiedName(s, mModule.name);
        }
        mangleLName(s, name);
        if (type.parentAggregate !is null) {
            s ~= "M";
        }
        mangleFunction(s, type);
        return s;
    }
    
    Value newWithAddedArgument(Type newArgument, string argName)
    {
        auto asFunctionType = cast(FunctionType) mType;
        assert(asFunctionType);
        auto returnType = asFunctionType.returnType;
        auto args = asFunctionType.argumentTypes;
        auto argNames = asFunctionType.argumentNames;
        args ~= newArgument;
        argNames ~= argName;
        auto t = new FunctionType(mModule, returnType, args, argNames);
        t.linkage = asFunctionType.linkage;
        t.parentAggregate = asFunctionType.parentAggregate;
        t.declare();
        LLVMDeleteFunction(mValue);
        return new FunctionValue(mModule, location, t, name, mangle(asFunctionType));
    }
    
    override LLVMValueRef get()
    {
        return mValue;
    }
    
    override Value call(Location location, Location[] argLocations, Value[] args)
    {
        // Check call with function signature.
        auto functionType = cast(FunctionType) mType;
        assert(functionType);
        if (functionType.argumentTypes.length != args.length) {
            location.column = location.wholeLine;
            throw new CompilerError(location, format("expected %s arguments, got %s", functionType.argumentTypes.length, args.length));
        }
        foreach (i, arg; functionType.argumentTypes) {
            args[i] = implicitCast(argLocations[i], args[i], arg);
        }
        
        LLVMValueRef[] llvmArgs;
        foreach (arg; args) {
            llvmArgs ~= arg.get();
        }
        
        Value val;
        if (functionType.returnType.dtype != DType.Void) {
            auto retval = LLVMBuildCall(mModule.builder, mValue, llvmArgs.ptr, llvmArgs.length, "call");
            val = functionType.returnType.getValue(mModule, location);
            val.set(retval);
        } else {
            LLVMBuildCall(mModule.builder, mValue, llvmArgs.ptr, llvmArgs.length, "");
            val = new VoidValue(mModule, location);
        }
        return val;
    }
    
    override Value init(Location location)
    {
        throw new CompilerPanic(location, "tried to get the init of a function value.");
    }
    
    override Value importToModule(Module mod)
    {
        auto f = new FunctionValue(mod, location, enforce(cast(FunctionType) mType.importToModule(mod)), name, mangledName);
        return f;
    }
}


class StructValue : Value
{
    this(Module mod, Location location, StructType type)
    {
        super(mod, location);
        mType = type;
        if (!mGlobal) {
            mValue = LLVMBuildAlloca(mod.builder, type.llvmType, "struct");
        } else {
            mValue = LLVMAddGlobal(mod.mod, type.llvmType, "tlsstruct");
            LLVMSetThreadLocal(mValue, true);
            LLVMSetInitializer(mValue, LLVMGetUndef(type.llvmType));
        }
    }
    
    override LLVMValueRef get()
    {
        return LLVMBuildLoad(mModule.builder, mValue, "struct");
    }
    
    override void set(Value val)
    {
        setPreCallbacks();
        LLVMBuildStore(mModule.builder, val.get(), mValue);
        setPostCallbacks();
    }
    
    override void set(LLVMValueRef val)
    {
        setPreCallbacks();
        LLVMBuildStore(mModule.builder, val, mValue);
        setPostCallbacks();
    }
    
    override Value init(Location location)
    {
        throw new CompilerPanic(location, "tried to get the init of a struct value.");
    }
    
    override Value getMember(Location location, string name)
    {
        auto asStruct = cast(StructType) mType;
        assert(asStruct);
        
        if (auto p = name in asStruct.memberFunctions) {
            return *p;
        }
        
        auto t = new IntType(mModule);
        LLVMValueRef[] indices;
        indices ~= LLVMConstInt(t.llvmType, 0, false);
        

        auto index = asStruct.memberPositions[name];
        indices ~= LLVMConstInt(t.llvmType, index, false);
        
        auto i = asStruct.members[index].getValue(mModule, location);
        i.mValue = LLVMBuildGEP(mModule.builder, mValue, indices.ptr, indices.length, "gep");
        return i;
    }
}

class ScopeValue : Value
{
    Scope _scope;
    
    this(Module mod, Location location, Scope _scope)
    {
        super(mod, location);
        this._scope = _scope;
    }
    
    override Value getMember(Location location, string name)
    {
        auto store = _scope.get(name);
        if (store.storeType == StoreType.Scope) {
            return new ScopeValue(mModule, location, store.getScope());
        }
        return _scope.get(name).value;
    }
}

enum OnFailure
{
    DieWithError,
    ReturnNull,
}

Type astTypeToBackendType(ast.Type type, Module mod, OnFailure onFailure)
{
    Type t;
    switch (type.type) {
    case ast.TypeType.Primitive:
        t = primitiveTypeToBackendType(cast(ast.PrimitiveType) type.node, mod, onFailure);
        break;
    case ast.TypeType.UserDefined:
        t = userDefinedTypeToBackendType(cast(ast.UserDefinedType) type.node, mod, onFailure);
        break;
    case ast.TypeType.Inferred:
        t = new InferredType(mod);
        break;
    default:
        throw new CompilerPanic(type.location, "unhandled type type.");
    }
    
    if (t is null) {
        return null;
    }        
    
    for (int i = type.suffixes.length - 1; i >= 0; i--) {
        auto suffix = type.suffixes[i];
        if (suffix.type == ast.TypeSuffixType.Pointer) {
            t = new PointerType(mod, t);
        } else if (suffix.type == ast.TypeSuffixType.DynamicArray) {
            t = new ArrayType(mod, t);
        } else {
            throw new CompilerPanic(type.location, "unimplemented type suffix.");
        }
    }
    
    return t;
}

Type primitiveTypeToBackendType(ast.PrimitiveType type, Module mod, OnFailure onFailure)
{
    switch (type.type) {
    case ast.PrimitiveTypeType.Void:
        return new VoidType(mod);
    case ast.PrimitiveTypeType.Bool:
        return new BoolType(mod);
    case ast.PrimitiveTypeType.Byte:
        return new ByteType(mod);
    case ast.PrimitiveTypeType.Ubyte:
        return new UbyteType(mod);
    case ast.PrimitiveTypeType.Short:
        return new ShortType(mod);
    case ast.PrimitiveTypeType.Ushort:
        return new UshortType(mod);
    case ast.PrimitiveTypeType.Int:
        return new IntType(mod);
    case ast.PrimitiveTypeType.Uint:
        return new UintType(mod);
    case ast.PrimitiveTypeType.Long:
        return new LongType(mod);
    case ast.PrimitiveTypeType.Ulong:
        return new UlongType(mod);
    case ast.PrimitiveTypeType.Float:
        return new FloatType(mod);
    case ast.PrimitiveTypeType.Double:
        return new DoubleType(mod);
    case ast.PrimitiveTypeType.Real:
        return new RealType(mod);
    case ast.PrimitiveTypeType.Char:
        return new CharType(mod);
    case ast.PrimitiveTypeType.Wchar:
        return new WcharType(mod);
    case ast.PrimitiveTypeType.Dchar:
        return new DcharType(mod);
    default:
        throw new CompilerPanic(type.location, format("unhandled primitive type '%s'.", to!string(type.type)));
    }
}

Type userDefinedTypeToBackendType(ast.UserDefinedType type, Module mod, OnFailure onFailure)
{
    auto name = extractQualifiedName(type.qualifiedName);
    Scope baseScope;
    foreach (identifier; type.qualifiedName.identifiers) {
        Store store;
        if (baseScope !is null) {
            store = baseScope.get(extractIdentifier(identifier));
        } else {
            store = mod.search(extractIdentifier(identifier));
        }
        
        if (store is null) {
            if (onFailure == OnFailure.DieWithError) {
                throw new CompilerError(type.location, format("undefined type '%s'.", name));
            } else {
                errorMessageOnly(type.location, format("undefined type '%s' (temporary message, compilation continues -- you will get error spam).", name));
                return null;
            }
        } else if (store.storeType == StoreType.Value) {
            throw new CompilerError(type.location, format("'%s' is not a type.", name));
        } else if (store.storeType == StoreType.Type) {
            return store.type;
        } else if (store.storeType == StoreType.Scope) {
            baseScope = store.getScope();
        }
    }
    assert(false);
}

void binaryOperatorImplicitCast(Location location, Value* lhs, Value* rhs)
{    
    if (lhs.type.dtype == rhs.type.dtype) {
        return;
    }
 
    auto toDType = max(lhs.type.dtype, rhs.type.dtype);
    auto t = dtypeToType(toDType, lhs.getModule());
    if (lhs.type.dtype > rhs.type.dtype) {
        *rhs = implicitCast(location, *rhs, t);
    } else {
        *lhs = implicitCast(location, *lhs, t);
    }
}

Value implicitCast(Location location, Value v, Type toType)
{
    if (v.type.dtype == DType.NullPointer && toType.dtype == DType.Pointer) {
        return v;
    }
    if (isComplexDType(v.type.dtype)) {
        if (v.type == toType) {
            return v;
        }
        throw new CompilerPanic(location, "casts involving complex types are unimplemented.");
    }
    if (toType.dtype == v.type.dtype && toType.dtype != DType.Pointer) {
        return v;
    }
    if (!canImplicitCast(v.type.dtype, toType.dtype)) {
        throw new CompilerError(location, format("cannot implicitly cast '%s' to '%s'.", v.type.name(), toType.name()));
    }
    return v.performCast(location, toType);
}

bool canImplicitCast(DType from, DType to)
{
    switch (from) with (DType) {
    case Bool:
        return true;
    case Char:
    case Ubyte:
    case Byte:
        return to >= Char;
    case Wchar:
    case Ushort:
    case Short:
        return to >= Wchar;
    case Dchar:
    case Uint:
    case Int:
        return to >= Dchar;
    case Ulong:
    case Long:
        return to >= Ulong;
    case Float:
    case Double:
    case Real:
        return to >= Float;
    case Pointer:
    case NullPointer:
        return to == Pointer || to == NullPointer; 
    default:
        return false;
    }
}<|MERGE_RESOLUTION|>--- conflicted
+++ resolved
@@ -96,9 +96,10 @@
     }
         
     LLVMValueRef get() { fail("get"); assert(false); }
-<<<<<<< HEAD
     void set(Value val) { fail("set (by Value)"); assert(false); }
     void set(LLVMValueRef val) { fail("set (by LLVMValueRef)"); assert(false); }
+    void initialise(Value val) { fail("initialise (Value)"); assert(false); }
+    void initialise(LLVMValueRef val) { fail("initialise (LLVMValueRef)"); assert(false); }
     Value add(Location loc, Value val) { fail(loc, "add"); assert(false); }
     Value inc(Location loc) { fail(loc, "increment"); assert(false); }
     Value dec(Location loc) { fail(loc, "decrement"); assert(false); }
@@ -111,24 +112,6 @@
     Value lte(Location loc, Value val) { fail(loc, "compare less-than of"); assert(false); }
     Value dereference(Location loc) { fail(loc, "dereference"); assert(false); }
     Value index(Location loc, Value val) { fail(loc, "index"); assert(false); }
-=======
-    void set(Value val) { fail("set:Value"); assert(false); }
-    void set(LLVMValueRef val) { fail("set:LLVMValueRef"); assert(false); }    
-    void initialise(Value val) { fail("set:Value"); assert(false); }
-    void initialise(LLVMValueRef val) { fail("set:LLVMValueRef"); assert(false); }
-    Value add(Value val) { fail("add"); assert(false); }
-    Value inc() { fail("inc"); assert(false); }
-    Value dec() { fail("dec"); assert(false); }
-    Value sub(Value val) { fail("sub"); assert(false); }
-    Value mul(Value val) { fail("mul"); assert(false); }
-    Value div(Value val) { fail("div"); assert(false); }
-    Value eq(Value val) { fail("eq"); assert(false); }
-    Value neq(Value val) { fail("neq"); assert(false); }
-    Value gt(Value val) { fail("gt"); assert(false); }
-    Value lte(Value val) { fail("lte"); assert(false); }
-    Value dereference() { fail("dereference"); assert(false); }
-    Value index(Value val) { fail("index"); assert(false); }
->>>>>>> 21def662
     
     Value addressOf()
     {
@@ -594,13 +577,13 @@
         auto l = new UlongValue(mModule, location);
         l.set(LLVMSizeOf(asArray.structType.llvmType));
         auto ll = [l];
-        return gcAlloc.call(ll).performCast(asArray.structTypePointer);
-    }
-    
-    override Value getMember(string name)
-    {
-        auto v = dereference();
-        v = v.getMember(name);
+        return gcAlloc.call(location, null, ll).performCast(location, asArray.structTypePointer);
+    }
+    
+    override Value getMember(Location location, string name)
+    {
+        auto v = dereference(location);
+        v = v.getMember(location, name);
         if (name == "length") {
             assert(v.type.dtype == DType.Ulong);
             mOldLength = v;
@@ -608,16 +591,16 @@
                                 {
                                     assert(val.type.dtype == DType.Ulong);
                                     auto vl = [val];
-                                    auto ptr = getMember("ptr");
-                                    ptr.set(gcAlloc.call(vl).performCast(ptr.type));
+                                    auto ptr = getMember(location, "ptr");
+                                    ptr.set(gcAlloc.call(location, null, vl).performCast(location, ptr.type));
                                 });
         }
         return v;
     }
     
-    override Value index(Value val)
-    {
-        return dereference().getMember("ptr").index(val);
+    override Value index(Location location, Value val)
+    {
+        return dereference(location).getMember(location, "ptr").index(location, val);
     }
     
     protected Value mOldLength;
