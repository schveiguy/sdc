/**
 * Copyright 2010 Bernard Helyer.
 * Copyright 2010 Jakob Ovrum.
 * This file is part of SDC. SDC is licensed under the GPL.
 * See LICENCE or sdc.d for more details.
 */
module sdc.gen.value;

import std.algorithm;
import std.conv;
import std.exception;
import std.string;

import llvm.c.Core;
import llvm.Ext;

import sdc.util;
import sdc.mangle;
import sdc.compilererror;
import sdc.location;
import sdc.global;
import sdc.extract.base;
import sdc.gen.sdcmodule;
import sdc.gen.type;
import ast = sdc.ast.all;


abstract class Value
{
    /// The location that this Value was created at.
    Location location;
    ast.Access access;
    
    this(Module mod, Location loc)
    {
        mModule = mod;
        location = loc;
        access = mod.currentAccess;
        mGlobal = mod.currentScope is mod.globalScope;
    }
    
    /*
     * This is not related to the attributes 'const' or 'immutable'.
     * This boolean and the following union are all in aid of constant
     * folding. If constant is true, then this Value has been constructed
     * out of all compile time known values, thus this value is known at 
     * compile time. This will be used in places like assert, static 
     * arrays, bounds checked type conversions -- places in the D spec 
     * where constant folding is required.
     */
    bool constant;
    union
    {
        bool constBool;
        byte constByte;
        ubyte constUbyte;
        short constShort;
        ushort constUshort;
        int constInt;
        uint constUint;
        long constLong;
        ulong constUlong;
        float constFloat;
        double constDouble;
        real constReal;
        char constChar;
        wchar constWchar;
        dchar constDchar;
    }
    
    Type type() @property
    {
        return mType;
    }
    
    void type(Type t) @property
    {
        mType = t;
    }
    
    Value performCast(Location location, Type t)
    {
        throw new CompilerPanic(location, "invalid cast");
    }
    
    void fail(Location location, string s)
    { 
        throw new CompilerError(location, 
            format(`invalid operation: cannot %s value of type "%s".`, s, type.name())
        );
    }
    
    void fail(string s)
    {
        throw new CompilerPanic(format(`attempt to %s value of type "%s" failed.`, s, type.name()));
    }
        
    LLVMValueRef get() { fail("get"); assert(false); }
    void set(Value val) { fail("set (by Value)"); assert(false); }
    void set(LLVMValueRef val) { fail("set (by LLVMValueRef)"); assert(false); }
    void initialise(Value val) { set(val); }
    void initialise(LLVMValueRef val) { set(val); }
    Value add(Location loc, Value val) { fail(loc, "add"); assert(false); }
    Value inc(Location loc) { fail(loc, "increment"); assert(false); }
    Value dec(Location loc) { fail(loc, "decrement"); assert(false); }
    Value sub(Location loc, Value val) { fail(loc, "subtract"); assert(false); }
    Value mul(Location loc, Value val) { fail(loc, "multiply"); assert(false); }
    Value div(Location loc, Value val) { fail(loc, "divide"); assert(false); }
    Value eq(Location loc, Value val) { fail(loc, "compare equality of"); assert(false); }
    Value neq(Location loc, Value val) { fail(loc, "compare non-equality of"); assert(false); }
    Value gt(Location loc, Value val) { fail(loc, "compare greater-than of"); assert(false); }
    Value lte(Location loc, Value val) { fail(loc, "compare less-than of"); assert(false); }
    Value dereference(Location loc) { fail(loc, "dereference"); assert(false); }
    Value index(Location loc, Value val) { fail(loc, "index"); assert(false); }
    
    Value addressOf()
    {
        auto v = new PointerValue(mModule, location, mType);
        v.set(mValue);
        return v;
    }
    
    Value or(Value val)
    {
        auto v = LLVMBuildOr(mModule.builder, this.get(), val.get(), "or");
        auto b = new BoolValue(mModule, location);
        b.set(v);
        return b;
    }
    
    Value call(Location location, Location[] argLocations, Value[] args) { fail("call"); assert(false); }
    Value init(Location location) { fail("init"); assert(false); }
    Value getMember(Location loc, string name) { fail(loc, "member access on"); assert(false); }
    Module getModule() { return mModule; }
    
    Value importToModule(Module mod)
    {
        return this;
    }
    
    void addSetPreCallback(void delegate(Value val) callback)
    {
        mSetPreCallbacks ~= callback;
    }
    
    void addSetPostCallback(void delegate(Value val) callback)
    {
        mSetPostCallbacks ~= callback;
    }
    
    void setPreCallbacks()
    {
        foreach (callback; mSetPreCallbacks) {
            callback(this);
        }
    }
    
    void setPostCallbacks()
    {
        foreach (callback; mSetPostCallbacks) {
            callback(this);
        }
    }
    
    protected Module mModule;
    protected Type mType;
    package LLVMValueRef mValue;
    protected bool mGlobal;
    protected void delegate(Value val)[] mSetPreCallbacks;
    protected void delegate(Value val)[] mSetPostCallbacks;
}

class VoidValue : Value
{
    this(Module mod, Location loc)
    {
        super(mod, loc);
        mType = new VoidType(mod);
    }
    
    override void fail(Location location, string s)
    {
        throw new CompilerError(location, "can't perform an action on variable of type 'void'.");
    }
}

mixin template LLVMIntComparison(alias ComparisonType, alias ComparisonString)
{
    mixin("override Value " ~ ComparisonString ~ "(Location location, Value val) {" ~
        "auto v = LLVMBuildICmp(mModule.builder, ComparisonType, get(), val.get(), toStringz(ComparisonString));"
        "auto b = new BoolValue(mModule, location);"
        "b.set(v);"
        "return b;"
    "}");
}


class PrimitiveIntegerValue(T, B, alias C, bool SIGNED) : Value
{
    this(Module mod, Location loc)
    { 
        super(mod, loc);
        mType = new B(mod);
        if (mGlobal) {
            mValue = LLVMAddGlobal(mod.mod, mType.llvmType, "tlsint");
            LLVMSetThreadLocal(mValue, true);
        } else {
            mValue = LLVMBuildAlloca(mod.builder, mType.llvmType, "int");
        }
    }
    
    this(Module mod, Location loc, T n)
    {
        this(mod, loc);
        constInit(n);
    }
    
    this(Module mod, Value val)
    {
        this(mod, val.location);
        set(val);
    }
    
    override Value performCast(Location location, Type t)
    {
        auto v = t.getValue(mModule, location);
        if (isIntegerDType(t.dtype)) {
            if (t.dtype == DType.Bool) {
                v.set(LLVMBuildNot(mModule.builder, this.eq(location, new typeof(this)(mModule, location, 0)).get(), "boolnot"));
            } else if (mType.dtype < t.dtype) {
                v.set(LLVMBuildZExt(mModule.builder, get(), t.llvmType, "cast"));
            } else if (mType.dtype > t.dtype) {
                v.set(LLVMBuildTrunc(mModule.builder, get(), t.llvmType, "cast"));
            } else {
                v.set(get());
            }
        } else if (isFPDtype(t.dtype)) {
            v.set(LLVMBuildUIToFP(mModule.builder, get(), t.llvmType, "cast"));
        } else {
            throw new CompilerError(
                location,
                format(`cannot implicitly convert from "%s" to "%s"`,
                    type.name(),
                    t.name())
            );
        }
        return v;
    }
    
    override LLVMValueRef get()
    {
        return LLVMBuildLoad(mModule.builder, mValue, "primitive");
    }
    
    override void set(Value val)
    {
        setPreCallbacks();
        this.constant = this.constant && val.constant;
        if (this.constant) {
            mixin(C ~ " = val." ~ C ~ ";");
        }
        LLVMBuildStore(mModule.builder, val.get(), mValue);
        setPostCallbacks();
    }
    
    override void set(LLVMValueRef val)
    {
        setPreCallbacks();
        constant = false;
        LLVMBuildStore(mModule.builder, val, mValue);
        setPostCallbacks();
    }
    
    override void initialise(Value val)
    {
        if (!mGlobal) {
            set(val);
        } else {
            if (!val.constant) {
                throw new CompilerError(location, "non-constant global initialiser.");
            }
            initialise(LLVMConstInt(mType.llvmType, mixin("val." ~ C), !SIGNED));
        }
    }
    
    override void initialise(LLVMValueRef val)
    {
        if (!mGlobal) {
            set(val);
        } else {
            LLVMSetInitializer(mValue, val);
        }
    }
    
    override Value add(Location location, Value val)
    {
        this.constant = this.constant && val.constant;
        if (this.constant) {
            mixin(C ~ " = cast(" ~ T.stringof ~ ")(" ~ C ~ " + val." ~ C ~ ");");
        }
        auto result = LLVMBuildAdd(mModule.builder, this.get(), val.get(), "add");
        auto v = new typeof(this)(mModule, location);
        v.set(result);
        return v;
    }
    
    override Value inc(Location location)
    {
        auto v = new typeof(this)(mModule, location);
        auto one = new typeof(this)(mModule, location, 1);
        v.set(this.add(location, one));
        return v;
    }
    
    override Value dec(Location location)
    {
        auto v = new typeof(this)(mModule, location);
        auto one = new typeof(this)(mModule, location, 1);
        v.set(this.sub(location, one));
        return v;
    }
    
    override Value sub(Location location, Value val)
    {
        this.constant = this.constant && val.constant;
        if (this.constant) {
            mixin(C ~ " = cast(" ~ T.stringof ~ ")(" ~ C ~ " - val." ~ C ~ ");");
        }
        auto result = LLVMBuildSub(mModule.builder, this.get(), val.get(), "add");
        auto v = new typeof(this)(mModule, location);
        v.set(result);
        return v;
    }
    
    override Value mul(Location location, Value val)
    {
        this.constant = this.constant && val.constant;
        if (this.constant) {
            mixin(C ~ " = cast(" ~ T.stringof ~ ")(" ~ C ~ " * val." ~ C ~ ");");
        }
        auto result = LLVMBuildMul(mModule.builder, this.get(), val.get(), "add");
        auto v = new typeof(this)(mModule, location);
        v.set(result);
        return v;
    }
    
    override Value div(Location location, Value val)
    {
        this.constant = this.constant && val.constant;
        if (this.constant) {
            mixin(C ~ " = cast(" ~ T.stringof ~ ")(" ~ C ~ " / val." ~ C ~ ");");
        }
        static if (SIGNED) {
            auto result = LLVMBuildSDiv(mModule.builder, this.get(), val.get(), "add");
        } else {
            auto result = LLVMBuildUDiv(mModule.builder, this.get(), val.get(), "add");
        }
        auto v = new typeof(this)(mModule, location);
        v.set(result);
        return v;
    }
    
    mixin LLVMIntComparison!(LLVMIntPredicate.EQ, "eq");
    mixin LLVMIntComparison!(LLVMIntPredicate.NE, "neq");
    static if (SIGNED) {
        mixin LLVMIntComparison!(LLVMIntPredicate.SGT, "gt");
        mixin LLVMIntComparison!(LLVMIntPredicate.SLE, "lte");
    } else {
        mixin LLVMIntComparison!(LLVMIntPredicate.UGT, "gt");
        mixin LLVMIntComparison!(LLVMIntPredicate.ULE, "lte");
    }
    
    
    override Value init(Location location)
    {
        return new typeof(this)(mModule, location, 0);
    }
    
    protected void constInit(T n)
    {
        auto val = LLVMConstInt(mType.llvmType(), n, !SIGNED);
        initialise(val);
        constant = true;
        mixin(C ~ " = n;");
    }
}

alias PrimitiveIntegerValue!(bool, BoolType, "constBool", true) BoolValue;
alias PrimitiveIntegerValue!(byte, ByteType, "constByte", true) ByteValue;
alias PrimitiveIntegerValue!(ubyte, UbyteType, "constUbyte", false) UbyteValue;
alias PrimitiveIntegerValue!(short, ShortType, "constShort", true) ShortValue;
alias PrimitiveIntegerValue!(ushort, UshortType, "constUshort", false) UshortValue;
alias PrimitiveIntegerValue!(int, IntType, "constInt", true) IntValue;  
alias PrimitiveIntegerValue!(uint, UintType, "constUint", false) UintValue;
alias PrimitiveIntegerValue!(long, LongType, "constLong", true) LongValue;
alias PrimitiveIntegerValue!(ulong, UlongType, "constUlong", false) UlongValue;
alias PrimitiveIntegerValue!(char, CharType, "constChar", false) CharValue;
alias PrimitiveIntegerValue!(wchar, WcharType, "constWchar", false) WcharValue;
alias PrimitiveIntegerValue!(dchar, DcharType, "constDchar", false) DcharValue;

class FloatingPointValue(T, B) : Value
{
    this(Module mod, Location location)
    {
        super(mod, location);
        mType = new B(mod);
        if (!mGlobal) {
            mValue = LLVMBuildAlloca(mod.builder, mType.llvmType, "double");
        } else {
            mValue = LLVMAddGlobal(mod.mod, mType.llvmType, "tlsdouble");
            LLVMSetThreadLocal(mValue, true);
        }
    }
    
    this(Module mod, Location location, double d)
    {
        this(mod, location);
        constInit(d);
    }
    
    override Value performCast(Location location, Type t)
    {
        auto v = t.getValue(mModule, location);
        if (isIntegerDType(t.dtype)) {
            v.set(LLVMBuildFPToSI(mModule.builder, get(), t.llvmType, "cast"));
        } else if (isFPDtype(t.dtype)) {
            throw new CompilerPanic(location, "floating point to floating point casts are unimplemented.");
        } else {
            throw new CompilerPanic(location, "invalid cast.");
        }
        return v;
    }
    
    version (none) override Value importToModule(Module mod)
    {
        throw new CompilerPanic("attempted to import double value across modules.");
    }
    
    override LLVMValueRef get()
    {
        return LLVMBuildLoad(mModule.builder, mValue, "doubleget");
    }
    
    override void set(Value val)
    {
        setPreCallbacks();
        this.constant = this.constant && val.constant;
        if (this.constant) {
            this.constDouble = val.constDouble;
        }
        LLVMBuildStore(mModule.builder, val.get(), mValue);
        setPostCallbacks();
    }
    
    override void initialise(Value val)
    {
        if (!mGlobal) {
            set(val);
        } else {
            if (!val.constant) {
                throw new CompilerError(location, "non-constant global initialiser.");
            }
            static if (is(T == float)) {
                initialise(LLVMConstReal(mType.llvmType, val.constFloat));
            } else if (is(T == double)) {
                initialise(LLVMConstReal(mType.llvmType, val.constDouble));
            } else if (is(T == real)) {
                initialise(LLVMConstReal(mType.llvmType, val.constReal));
            } else {
                assert(false, "unknown floating point type.");
            }
        }
    }
    
    override void initialise(LLVMValueRef val)
    {
        if (!mGlobal) {
            set(val);
        } else {
            LLVMSetInitializer(mValue, val);
        }
    }
    
    override void set(LLVMValueRef val)
    {
        constant = false;
        LLVMBuildStore(mModule.builder, val, mValue);
    }
    
    override Value add(Location location, Value val)
    {
        auto v = new DoubleValue(mModule, location);
        auto result = LLVMBuildFAdd(mModule.builder, this.get(), val.get(), "fadd");
        v.set(result);
        v.constant = this.constant && val.constant;
        if (v.constant) {
            v.constDouble = this.constDouble + val.constDouble;
        }
        return v;
    }
    
    override Value sub(Location location, Value val)
    {
        auto v = new DoubleValue(mModule, location);
        auto result = LLVMBuildFSub(mModule.builder, this.get(), val.get(), "fsub");
        v.set(result);
        v.constant = this.constant && val.constant;
        if (v.constant) {
            v.constDouble = this.constDouble - val.constDouble;
        }
        return v;
    }
    
    override Value mul(Location location, Value val)
    {
        auto v = new DoubleValue(mModule, location);
        auto result = LLVMBuildFMul(mModule.builder, this.get(), val.get(), "fmul");
        v.set(result);
        v.constant = this.constant && val.constant;
        if (v.constant) {
            v.constDouble = this.constDouble * val.constDouble;
        }
        return v;
    }
    
    override Value div(Location location, Value val)
    {
        auto v = new DoubleValue(mModule, location);
        auto result = LLVMBuildFDiv(mModule.builder, this.get(), val.get(), "fdiv");
        v.set(result);
        v.constant = this.constant && val.constant;
        if (v.constant) {
            v.constDouble = this.constDouble / val.constDouble;
        }
        return v;
    }
    
    override Value addressOf()
    {
        auto v = new PointerValue(mModule, location, mType);
        v.set(mValue);
        return v;
    }

    override Value init(Location location)
    {
        auto v = new typeof(this)(mModule, location);
        v.constant = true;
        return v;
    }
    
    protected void constInit(T d)
    {
        auto val = LLVMConstReal(mType.llvmType, d);
        LLVMBuildStore(mModule.builder, val, mValue);
        constant = true;
        constDouble = d;
    }
}

alias FloatingPointValue!(float, FloatType) FloatValue;
alias FloatingPointValue!(double, DoubleType) DoubleValue;
alias FloatingPointValue!(real, RealType) RealValue;

class ArrayValue : StructValue
{
    this(Module mod, Location location, Type base)
    {
        auto asArray = new ArrayType(mod, base);
        super(mod, location, asArray);
        mType = asArray; 
    }
    
    override Value getMember(Location location, string name)
    {
        auto v = super.getMember(location, name);
        if (name == "length") {
            auto theSizeT = getSizeT(mModule);
            assert(v.type.dtype == theSizeT.dtype);
            mOldLength = v;
            v.addSetPostCallback((Value val)
                                {
                                    assert(val.type.dtype == theSizeT.dtype);
                                    auto ptr = getMember(location, "ptr");
                                    auto vl = [ptr, val];
                                    ptr.set(gcRealloc.call(location, [ptr.location, val.location], vl).performCast(location, ptr.type));
                                });
        }
        return v;
    }
    
    override Value index(Location location, Value val)
    {
        return getMember(location, "ptr").index(location, val);
    }
    
    protected Value mOldLength;
}

class StringValue : ArrayValue
{
    this(Module mod, Location location, string s)
    {
        auto base = new CharType(mod);
        super(mod, location, base);
        
        // String literals should be null-terminated
        if(s.length == 0 || s[$-1] != '\0') {
            s ~= '\0';
        }
        
        LLVMValueRef val = LLVMAddGlobal(mod.mod, LLVMArrayType(base.llvmType, s.length), "string");

        LLVMSetLinkage(val, LLVMLinkage.Internal);
        LLVMSetGlobalConstant(val, true);
        LLVMSetInitializer(val, LLVMConstString(s.ptr, s.length, true));
        
        auto ptr = getMember(location, "ptr");
        auto castedVal = LLVMBuildBitCast(mod.builder, val, ptr.type.llvmType, "string_pointer");
        ptr.set(castedVal);
    }
}

class PointerValue : Value
{
    Type baseType;
    
    this(Module mod, Location location, Type baseType)
    {
        super(mod, location);
        this.baseType = baseType;
        mType = new PointerType(mod, baseType);
        if (!mGlobal) {
            mValue = LLVMBuildAlloca(mod.builder, mType.llvmType, "pv");
        } else {
            mValue = LLVMAddGlobal(mod.mod, mType.llvmType, "tlspv");
            LLVMSetThreadLocal(mValue, true);
        }
    }
    
    override Value performCast(Location location, Type t)
    {
        auto v = t.getValue(mModule, location);
        if (t.dtype == DType.Pointer) {
            v.set(LLVMBuildPointerCast(mModule.builder, get(), t.llvmType(), "pcast"));
        } else {
            throw new CompilerError(location, "cannot cast from pointer to non-pointer type.");
        }
        return v;
    }
    
    override LLVMValueRef get()
    {
        return LLVMBuildLoad(mModule.builder, mValue, "get");
    }
    
    override void set(Value val)
    {
        if (val.type.dtype == DType.NullPointer) {
            set(init(location));
        } else {
            setPreCallbacks();
            LLVMBuildStore(mModule.builder, val.get(), mValue);
            setPostCallbacks();
        }
    }
    
    override void set(LLVMValueRef val)
    {
        setPreCallbacks();
        LLVMBuildStore(mModule.builder, val, mValue);
        setPostCallbacks();
    }
    
    override void initialise(Value val)
    {
        if (!mGlobal) {
            set(val);
        } else {
            if (!val.constant) {
                throw new CompilerError(location, "non-constant global initialiser.");
            }
            initialise(val.get());
        }
    }
    
    override void initialise(LLVMValueRef val)
    {
        if (!mGlobal) {
            set(val);
        } else {
            LLVMSetInitializer(mValue, LLVMConstNull(mType.llvmType));  // HACK
        }
    }
    
    override Value dereference(Location location)
    {
        auto t = new IntType(mModule);
        LLVMValueRef[] indices;
        indices ~= LLVMConstInt(t.llvmType, 0, false);
        
        auto v = baseType.getValue(mModule, location);
        v.mValue = LLVMBuildGEP(mModule.builder, get(), indices.ptr, indices.length, "gep");
        return v;
    }
    
    override Value index(Location location, Value val)
    {
        val = implicitCast(location, val, new IntType(mModule));
        LLVMValueRef[] indices;
        indices ~= val.get();
        
        auto v = baseType.getValue(mModule, location);
        v.mValue = LLVMBuildGEP(mModule.builder, get(), indices.ptr, indices.length, "gep");
        return v;
    }
    
    override Value init(Location location)
    {
        auto v = new PointerValue(mModule, location, baseType);
        v.set(LLVMConstNull(v.mType.llvmType));
        v.constant = true;
        return v;
    }
    
    override Value getMember(Location location, string name)
    {
        auto v = dereference(location);
        return v.getMember(location, name);
    }
}

class NullPointerValue : PointerValue
{
    this(Module mod, Location location)
    {
        super(mod, location, new VoidType(mod));
        mType = new NullPointerType(mod);
        constant = true;
    }
}

class FunctionValue : Value
{
    string name;
    string mangledName;
    
    this(Module mod, Location location, FunctionType func, string name, string forceMangled="")
    {
        super(mod, location);
        this.name = name;
        mType = func;
        if (mod.currentLinkage == ast.Linkage.ExternD) {
            if (forceMangled == "") {
                mangledName = mangle(func);
            } else {
                mangledName = forceMangled;
            }
        } else {
            mangledName = name;
        }
        
        storeSpecial();
        
        mValue = LLVMAddFunction(mod.mod, toStringz(mangledName), func.llvmType);
    }
    
    /**
     * If this is a special runtime function, store it away
     * for later use.
     */
    void storeSpecial()
    {
        if (mangledName == "malloc" && gcAlloc is null) {
            gcAlloc = this;
        } else if (mangledName == "realloc" && gcRealloc is null) {
            gcRealloc = this;
        }
    }
    
    protected string mangle(FunctionType type)
    {
        if (name == "main") {
            // TMP
            return "main";
        }
        auto s = startMangle();
        if (type.parentAggregate !is null) {
            mangleQualifiedName(s, type.parentAggregate.fullName);
        } else {
            if (mModule.name is null) {
                throw new CompilerPanic("null module name.");
            }
            mangleQualifiedName(s, mModule.name);
        }
        mangleLName(s, name);
        if (type.parentAggregate !is null) {
            s ~= "M";
        }
        mangleFunction(s, type);
        return s;
    }
    
    Value newWithAddedArgument(Type newArgument, string argName)
    {
        auto asFunctionType = cast(FunctionType) mType;
        assert(asFunctionType);
        auto returnType = asFunctionType.returnType;
        auto args = asFunctionType.argumentTypes;
        auto argNames = asFunctionType.argumentNames;
        args ~= newArgument;
        argNames ~= argName;
        auto t = new FunctionType(mModule, returnType, args, argNames);
        t.linkage = asFunctionType.linkage;
        t.parentAggregate = asFunctionType.parentAggregate;
        t.declare();
        LLVMDeleteFunction(mValue);
        return new FunctionValue(mModule, location, t, name, mangle(asFunctionType));
    }
    
    override LLVMValueRef get()
    {
        return mValue;
    }
    
    override Value call(Location location, Location[] argLocations, Value[] args)
    {
        CompilerError getDeclaration()
        {
            auto loc = this.location;
            loc.column = Location.wholeLine;
            return new CompilerError(
                loc,
                format(`declaration of "%s".`, this.name)
            );
        }
        
        // Check call with function signature.
        auto functionType = cast(FunctionType) mType;
        assert(functionType);
        
        if (functionType.varargs) {
            if (functionType.argumentTypes.length > args.length) {
                location.column = location.wholeLine;
                throw new CompilerError(
                    location, 
<<<<<<< HEAD
                    format("expected at least %s arguments, got %s", functionType.argumentTypes.length, args.length),
=======
                    format("expected at least %s arguments, got %s.", functionType.argumentTypes.length, args.length),
>>>>>>> 950ec8b1
                    getDeclaration()
                );
             }
        } else if (functionType.argumentTypes.length != args.length) {
            location.column = location.wholeLine;
            throw new CompilerError(
                location, 
                format("expected %s arguments, got %s.", functionType.argumentTypes.length, args.length),
                getDeclaration()
            );
        }
        
        foreach (i, arg; functionType.argumentTypes) {
            try {
                args[i] = implicitCast(argLocations[i], args[i], arg);
            } catch (CompilerError error) {
                error.more = new CompilerError(
                    functionType.argumentLocations[i],
                    format(`argument #%s of function "%s"`, i + 1, this.name)
                );
                throw error;
            }
        }
        
        LLVMValueRef[] llvmArgs;
        foreach (arg; args) {
            llvmArgs ~= arg.get();
        }
        
        Value val;
        if (functionType.returnType.dtype != DType.Void) {
            auto retval = LLVMBuildCall(mModule.builder, mValue, llvmArgs.ptr, llvmArgs.length, "call");
            val = functionType.returnType.getValue(mModule, location);
            val.set(retval);
        } else {
            LLVMBuildCall(mModule.builder, mValue, llvmArgs.ptr, llvmArgs.length, "");
            val = new VoidValue(mModule, location);
        }
        return val;
    }
    
    override Value init(Location location)
    {
        throw new CompilerPanic(location, "tried to get the init of a function value.");
    }
    
    override Value importToModule(Module mod)
    {
        auto f = new FunctionValue(mod, location, enforce(cast(FunctionType) mType.importToModule(mod)), name, mangledName);
        return f;
    }
}


class StructValue : Value
{
    this(Module mod, Location location, StructType type)
    {
        super(mod, location);
        mType = type;
        if (!mGlobal) {
            mValue = LLVMBuildAlloca(mod.builder, type.llvmType, "struct");
        } else {
            mValue = LLVMAddGlobal(mod.mod, type.llvmType, "tlsstruct");
            LLVMSetThreadLocal(mValue, true);
            LLVMSetInitializer(mValue, LLVMGetUndef(type.llvmType));
        }
    }
    
    override LLVMValueRef get()
    {
        return LLVMBuildLoad(mModule.builder, mValue, "struct");
    }
    
    override void set(Value val)
    {
        setPreCallbacks();
        LLVMBuildStore(mModule.builder, val.get(), mValue);
        setPostCallbacks();
    }
    
    override void set(LLVMValueRef val)
    {
        setPreCallbacks();
        LLVMBuildStore(mModule.builder, val, mValue);
        setPostCallbacks();
    }
    
    override Value init(Location location)
    {
        auto asStruct = enforce(cast(StructType) mType);
        auto v = new StructValue(mModule, location, asStruct);
        foreach (member; asStruct.memberPositions.keys) {
            auto m = v.getMember(location, member);
            m.set(m.init(location));
        }
        return v;
    }
    
    override Value getMember(Location location, string name)
    {
        auto asStruct = cast(StructType) mType;
        assert(asStruct);
        
        if (auto p = name in asStruct.memberFunctions) {
            return *p;
        }
        
        auto t = new IntType(mModule);
        LLVMValueRef[] indices;
        indices ~= LLVMConstInt(t.llvmType, 0, false);
        

        auto index = asStruct.memberPositions[name];
        indices ~= LLVMConstInt(t.llvmType, index, false);
        
        auto i = asStruct.members[index].getValue(mModule, location);
        i.mValue = LLVMBuildGEP(mModule.builder, mValue, indices.ptr, indices.length, "gep");
        return i;
    }
}

class ScopeValue : Value
{
    Scope _scope;
    
    this(Module mod, Location location, Scope _scope)
    {
        super(mod, location);
        this._scope = _scope;
    }
    
    override Value getMember(Location location, string name)
    {
        auto store = _scope.get(name);
        if (store.storeType == StoreType.Scope) {
            return new ScopeValue(mModule, location, store.getScope());
        }
        return _scope.get(name).value;
    }
}

enum OnFailure
{
    DieWithError,
    ReturnNull,
}

Type astTypeToBackendType(ast.Type type, Module mod, OnFailure onFailure)
{
    Type t;
    switch (type.type) {
    case ast.TypeType.Primitive:
        t = primitiveTypeToBackendType(cast(ast.PrimitiveType) type.node, mod, onFailure);
        break;
    case ast.TypeType.UserDefined:
        t = userDefinedTypeToBackendType(cast(ast.UserDefinedType) type.node, mod, onFailure);
        break;
    case ast.TypeType.Inferred:
        t = new InferredType(mod);
        break;
    default:
        throw new CompilerPanic(type.location, "unhandled type type.");
    }
    
    if (t is null) {
        return null;
    }        
    
    for (int i = type.suffixes.length - 1; i >= 0; i--) {
        auto suffix = type.suffixes[i];
        if (suffix.type == ast.TypeSuffixType.Pointer) {
            t = new PointerType(mod, t);
        } else if (suffix.type == ast.TypeSuffixType.DynamicArray) {
            t = new ArrayType(mod, t);
        } else {
            throw new CompilerPanic(type.location, "unimplemented type suffix.");
        }
    }
    
    return t;
}

Type primitiveTypeToBackendType(ast.PrimitiveType type, Module mod, OnFailure onFailure)
{
    switch (type.type) {
    case ast.PrimitiveTypeType.Void:
        return new VoidType(mod);
    case ast.PrimitiveTypeType.Bool:
        return new BoolType(mod);
    case ast.PrimitiveTypeType.Byte:
        return new ByteType(mod);
    case ast.PrimitiveTypeType.Ubyte:
        return new UbyteType(mod);
    case ast.PrimitiveTypeType.Short:
        return new ShortType(mod);
    case ast.PrimitiveTypeType.Ushort:
        return new UshortType(mod);
    case ast.PrimitiveTypeType.Int:
        return new IntType(mod);
    case ast.PrimitiveTypeType.Uint:
        return new UintType(mod);
    case ast.PrimitiveTypeType.Long:
        return new LongType(mod);
    case ast.PrimitiveTypeType.Ulong:
        return new UlongType(mod);
    case ast.PrimitiveTypeType.Float:
        return new FloatType(mod);
    case ast.PrimitiveTypeType.Double:
        return new DoubleType(mod);
    case ast.PrimitiveTypeType.Real:
        return new RealType(mod);
    case ast.PrimitiveTypeType.Char:
        return new CharType(mod);
    case ast.PrimitiveTypeType.Wchar:
        return new WcharType(mod);
    case ast.PrimitiveTypeType.Dchar:
        return new DcharType(mod);
    default:
        throw new CompilerPanic(type.location, format("unhandled primitive type '%s'.", to!string(type.type)));
    }
}

Type userDefinedTypeToBackendType(ast.UserDefinedType type, Module mod, OnFailure onFailure)
{
    auto name = extractQualifiedName(type.qualifiedName);
    Scope baseScope;
    foreach (identifier; type.qualifiedName.identifiers) {
        Store store;
        if (baseScope !is null) {
            store = baseScope.get(extractIdentifier(identifier));
        } else {
            store = mod.search(extractIdentifier(identifier));
        }
        
        if (store is null) {
            if (onFailure == OnFailure.DieWithError) {
                throw new CompilerError(type.location, format("undefined type '%s'.", name));
            } else {
                mod.addFailure(LookupFailure(name, type.location));
                return null;
            }
        } else if (store.storeType == StoreType.Value) {
            throw new CompilerError(type.location, format("'%s' is not a type.", name));
        } else if (store.storeType == StoreType.Type) {
            return store.type;
        } else if (store.storeType == StoreType.Scope) {
            baseScope = store.getScope();
        }
    }
    assert(false);
}

void binaryOperatorImplicitCast(Location location, Value* lhs, Value* rhs)
{    
    if (lhs.type.dtype == rhs.type.dtype) {
        return;
    }
 
    auto toDType = max(lhs.type.dtype, rhs.type.dtype);
    auto t = dtypeToType(toDType, lhs.getModule());
    if (lhs.type.dtype > rhs.type.dtype) {
        *rhs = implicitCast(location, *rhs, t);
    } else {
        *lhs = implicitCast(location, *lhs, t);
    }
}

Value implicitCast(Location location, Value v, Type toType)
{
    if (v.type.dtype == DType.NullPointer && toType.dtype == DType.Pointer) {
        return v;
    }
    if (isComplexDType(v.type.dtype)) {
        if (v.type == toType) {
            return v;
        }
        throw new CompilerPanic(location, "casts involving complex types are unimplemented.");
    }
    if (toType.dtype == v.type.dtype && toType.dtype != DType.Pointer) {
        return v;
    }
    if (!canImplicitCast(v.type.dtype, toType.dtype)) {
        throw new CompilerError(location, format("cannot implicitly cast '%s' to '%s'.", v.type.name(), toType.name()));
    }
    return v.performCast(location, toType);
}

bool canImplicitCast(DType from, DType to)
{
    switch (from) with (DType) {
    case Bool:
        return true;
    case Char:
    case Ubyte:
    case Byte:
        return to >= Char;
    case Wchar:
    case Ushort:
    case Short:
        return to >= Wchar;
    case Dchar:
    case Uint:
    case Int:
        return to >= Dchar;
    case Ulong:
    case Long:
        return to >= Ulong;
    case Float:
    case Double:
    case Real:
        return to >= Float;
    case Pointer:
    case NullPointer:
        return to == Pointer || to == NullPointer; 
    default:
        return false;
    }
}<|MERGE_RESOLUTION|>--- conflicted
+++ resolved
@@ -844,11 +844,7 @@
                 location.column = location.wholeLine;
                 throw new CompilerError(
                     location, 
-<<<<<<< HEAD
-                    format("expected at least %s arguments, got %s", functionType.argumentTypes.length, args.length),
-=======
                     format("expected at least %s arguments, got %s.", functionType.argumentTypes.length, args.length),
->>>>>>> 950ec8b1
                     getDeclaration()
                 );
              }
