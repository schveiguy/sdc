/**
 * Copyright 2010-2011 Bernard Helyer.
 * Copyright 2010 Jakob Ovrum.
 * This file is part of SDC. SDC is licensed under the GPL.
 * See LICENCE or sdc.d for more details.
 */
module sdc.gen.expression;

import std.algorithm;
import std.array;
import std.conv;
import std.exception;
import std.string;
import std.stdio;

import llvm.c.Core;

import sdc.global;
import sdc.source;
import sdc.util;
import sdc.lexer;
import sdc.location;
import sdc.extract;
import sdc.compilererror;
import ast = sdc.ast.all;
import sdc.gen.sdcclass;
import sdc.gen.sdcmodule;
import sdc.gen.sdctemplate;
import sdc.gen.sdcfunction;
import sdc.gen.type;
import sdc.gen.value;
import sdc.parser.expression;


Value genExpression(ast.Expression expression, Module mod)
{
    auto v = genAssignExpression(expression.assignExpression, mod);
    if (expression.expression !is null) {
        v = genExpression(expression.expression, mod);
    }
    return v;
}

Value genAssignExpression(ast.AssignExpression expression, Module mod)
{
    auto lhs = genConditionalExpression(expression.conditionalExpression, mod);
    if (expression.assignType == ast.AssignType.None) {
        return lhs;
    }
    auto rhs = genAssignExpression(expression.assignExpression, mod);
    rhs = implicitCast(rhs.location, rhs, lhs.type);
    switch (expression.assignType) with (ast.AssignType) {
    case None:
        assert(false);
    case Normal:
        lhs.set(expression.location, rhs);
        break;
    case AddAssign:
        lhs.set(expression.location, lhs.add(expression.location, rhs));
        break;
    case SubAssign:
        lhs.set(expression.location, lhs.sub(expression.location, rhs));
        break;
    case MulAssign:
        lhs.set(expression.location, lhs.mul(expression.location, rhs));
        break;
    case DivAssign:
        lhs.set(expression.location, lhs.div(expression.location, rhs));
        break;
    case ModAssign:
        throw new CompilerPanic(expression.location, "modulo assign is unimplemented.");
    case AndAssign:
        throw new CompilerPanic(expression.location, "and assign is unimplemented.");
    case OrAssign:
        throw new CompilerPanic(expression.location, "or assign is unimplemented.");
    case XorAssign:
        throw new CompilerPanic(expression.location, "xor assign is unimplemented.");
    case CatAssign:
        throw new CompilerPanic(expression.location, "cat assign is unimplemented.");
    case ShiftLeftAssign:
        throw new CompilerPanic(expression.location, "shift left assign is unimplemented.");
    case SignedShiftRightAssign:
        throw new CompilerPanic(expression.location, "signed shift assign is unimplemented.");
    case UnsignedShiftRightAssign:
        throw new CompilerPanic(expression.location, "unsigned shift assign is unimplemented.");
    case PowAssign:
        throw new CompilerPanic(expression.location, "pow assign is unimplemented.");
    default:
        throw new CompilerPanic(expression.location, "unimplemented assign expression type.");
    }
    return rhs;
}

Value genConditionalExpression(ast.ConditionalExpression expression, Module mod)
{
    auto a = genOrOrExpression(expression.orOrExpression, mod);
    if (expression.expression !is null) {
        auto e = genExpression(expression.expression, mod.dup);
        auto v = e.type.getValue(mod, expression.location);
        
        auto condTrueBB  = LLVMAppendBasicBlockInContext(mod.context, mod.currentFunction.llvmValue, "condTrue");
        auto condFalseBB = LLVMAppendBasicBlockInContext(mod.context, mod.currentFunction.llvmValue, "condFalse");
        auto condEndBB   = LLVMAppendBasicBlockInContext(mod.context, mod.currentFunction.llvmValue, "condEnd");
        LLVMBuildCondBr(mod.builder, a.performCast(expression.location, new BoolType(mod)).get(), condTrueBB, condFalseBB);
        LLVMPositionBuilderAtEnd(mod.builder, condTrueBB);
        v.initialise(expression.location, genExpression(expression.expression, mod));
        LLVMBuildBr(mod.builder, condEndBB);
        LLVMPositionBuilderAtEnd(mod.builder, condFalseBB);
        v.initialise(expression.location, genConditionalExpression(expression.conditionalExpression, mod));
        LLVMBuildBr(mod.builder, condEndBB);
        LLVMPositionBuilderAtEnd(mod.builder, condEndBB);
        
        a = v;
    }
    return a;
}

Value genOrOrExpression(ast.OrOrExpression expression, Module mod)
{
    Value val;
    if (expression.orOrExpression !is null) {
        auto lhs = genOrOrExpression(expression.orOrExpression, mod);
        val = genAndAndExpression(expression.andAndExpression, mod);
        val = val.logicalOr(expression.location, lhs);
    } else {
        val = genAndAndExpression(expression.andAndExpression, mod);
    }
    return val;
}

Value genAndAndExpression(ast.AndAndExpression expression, Module mod)
{
    Value val;
    if (expression.andAndExpression !is null) {
        auto lhs = genAndAndExpression(expression.andAndExpression, mod);
        val = genOrExpression(expression.orExpression, mod);
        val = val.logicalAnd(expression.location, lhs);
    } else {
        val = genOrExpression(expression.orExpression, mod);
    }
    return val;
}

Value genOrExpression(ast.OrExpression expression, Module mod)
{
    Value val;
    if (expression.orExpression !is null) {
        auto lhs = genOrExpression(expression.orExpression, mod);
        val = genXorExpression(expression.xorExpression, mod);
        binaryOperatorImplicitCast(expression.location, &lhs, &val);
        val = lhs.or(expression.location, val);
    } else {
        val = genXorExpression(expression.xorExpression, mod);
    }
    return val;
}

Value genXorExpression(ast.XorExpression expression, Module mod)
{
    Value val;
    if (expression.xorExpression !is null) {
        auto lhs = genXorExpression(expression.xorExpression, mod);
        val = genAndExpression(expression.andExpression, mod);
        binaryOperatorImplicitCast(expression.location, &lhs, &val);
        val = lhs.xor(expression.location, val);
    } else {
        val = genAndExpression(expression.andExpression, mod);
    }
    return val;
}

Value genAndExpression(ast.AndExpression expression, Module mod)
{
    Value val;
    if (expression.andExpression !is null) {
        auto lhs = genAndExpression(expression.andExpression, mod);
        val = genCmpExpression(expression.cmpExpression, mod);
        binaryOperatorImplicitCast(expression.location, &lhs, &val);
        val = lhs.and(expression.location, val);
    } else {
        val = genCmpExpression(expression.cmpExpression, mod);
    }
    return val;
}

Value genCmpExpression(ast.CmpExpression expression, Module mod)
{
    auto lhs = genShiftExpression(expression.lhShiftExpression, mod);
    switch (expression.comparison) {
    case ast.Comparison.None:
        break;
    case ast.Comparison.Equality:
        auto rhs = genShiftExpression(expression.rhShiftExpression, mod);
        binaryOperatorImplicitCast(expression.location, &lhs, &rhs);
        lhs = lhs.eq(expression.location, rhs);
        break;
    case ast.Comparison.NotEquality:
        auto rhs = genShiftExpression(expression.rhShiftExpression, mod);
        binaryOperatorImplicitCast(expression.location, &lhs, &rhs);
        lhs = lhs.neq(expression.location, rhs);
        break;
    case ast.Comparison.Greater:
        auto rhs = genShiftExpression(expression.rhShiftExpression, mod);
        binaryOperatorImplicitCast(expression.location, &lhs, &rhs);
        lhs = lhs.gt(expression.location, rhs);
        break;
    case ast.Comparison.LessEqual:
        auto rhs = genShiftExpression(expression.rhShiftExpression, mod);
        binaryOperatorImplicitCast(expression.location, &lhs, &rhs);
        lhs = lhs.lte(expression.location, rhs);
        break;
    case ast.Comparison.Less:
        auto rhs = genShiftExpression(expression.rhShiftExpression, mod);
        binaryOperatorImplicitCast(expression.location, &lhs, &rhs);
        lhs = lhs.lt(expression.location, rhs);
        break;
    case ast.Comparison.Is:
        auto rhs = genShiftExpression(expression.rhShiftExpression, mod);
        binaryOperatorImplicitCast(expression.location, &lhs, &rhs);
        lhs = lhs.identity(expression.location, rhs);
        break;
    case ast.Comparison.NotIs:
        auto rhs = genShiftExpression(expression.rhShiftExpression, mod);
        binaryOperatorImplicitCast(expression.location, &lhs, &rhs);
        lhs = lhs.nidentity(expression.location, rhs);
        break;
    default:
        throw new CompilerPanic(expression.location, "unhandled comparison expression.");
    }
    return lhs;
}

Value genShiftExpression(ast.ShiftExpression expression, Module mod)
{
    return genAddExpression(expression.addExpression, mod);
}

Value genAddExpression(ast.AddExpression expression, Module mod)
{
    Value val;
    if (expression.addExpression !is null) {
        auto lhs = genMulExpression(expression.mulExpression, mod);
        val = genAddExpression(expression.addExpression, mod);
        binaryOperatorImplicitCast(expression.location, &lhs, &val);
        
        final switch (expression.addOperation) {
        case ast.AddOperation.Add:
            val = lhs.add(expression.location, val);
            break;
        case ast.AddOperation.Subtract:
            val = lhs.sub(expression.location, val);
            break;
        case ast.AddOperation.Concat:
            throw new CompilerPanic(expression.location, "unimplemented add operation.");
        }
    } else {
        val = genMulExpression(expression.mulExpression, mod);
    }
    return val;
}

Value genMulExpression(ast.MulExpression expression, Module mod)
{
    Value val;
    if (expression.mulExpression !is null) {
        auto lhs = genPowExpression(expression.powExpression, mod);
        val = genMulExpression(expression.mulExpression, mod);
        binaryOperatorImplicitCast(expression.location, &lhs, &val);
        
        final switch (expression.mulOperation) {
        case ast.MulOperation.Mul:
            val = lhs.mul(expression.location, val);
            break;
        case ast.MulOperation.Div:
            val = lhs.div(expression.location, val);
            break;
        case ast.MulOperation.Mod:
            val = lhs.mod(expression.location, val);
            break;
        }
    } else {
        val = genPowExpression(expression.powExpression, mod);
    }
    return val;
}

Value genPowExpression(ast.PowExpression expression, Module mod)
{
    return genUnaryExpression(expression.unaryExpression, mod);
}

Value genUnaryExpression(ast.UnaryExpression expression, Module mod)
{
    Value val;
    final switch (expression.unaryPrefix) {
    case ast.UnaryPrefix.PrefixDec:
        val = genUnaryExpression(expression.unaryExpression, mod);
        val.set(expression.location, val.dec(expression.location));
        break;
    case ast.UnaryPrefix.PrefixInc:
        val = genUnaryExpression(expression.unaryExpression, mod);
        val.set(expression.location, val.inc(expression.location));
        break;
    case ast.UnaryPrefix.Cast:
        val = genUnaryExpression(expression.castExpression.unaryExpression, mod);
        val = val.performCast(expression.location, astTypeToBackendType(expression.castExpression.type, mod, OnFailure.DieWithError));
        break;
    case ast.UnaryPrefix.UnaryMinus:
        val = genUnaryExpression(expression.unaryExpression, mod);
        auto zero = new IntValue(mod, expression.location, 0);
        binaryOperatorImplicitCast(expression.location, &zero, &val);
        val = zero.sub(expression.location, val);
        break;
    case ast.UnaryPrefix.UnaryPlus:
        val = genUnaryExpression(expression.unaryExpression, mod);
        break;
    case ast.UnaryPrefix.AddressOf:
        val = genUnaryExpression(expression.unaryExpression, mod);
        val = val.addressOf(expression.location);
        break;
    case ast.UnaryPrefix.Dereference:
        val = genUnaryExpression(expression.unaryExpression, mod);
        val = val.dereference(expression.location);
        break;
    case ast.UnaryPrefix.New:
        val = genNewExpression(expression.newExpression, mod);
        break;
    case ast.UnaryPrefix.LogicalNot:
        val = genUnaryExpression(expression.unaryExpression, mod);
        val = val.logicalNot(expression.location);
        break;
    case ast.UnaryPrefix.BitwiseNot:
        val = genUnaryExpression(expression.unaryExpression, mod);
        val = val.not(expression.location);
        break;
    case ast.UnaryPrefix.None:
        val = genPostfixExpression(expression.postfixExpression, mod);
        break;
    }
    return val;
}

Value genNewExpression(ast.NewExpression expression, Module mod)
{
    auto type = astTypeToBackendType(expression.type, mod, OnFailure.DieWithError); 
    if (type.dtype == DType.Class) {
        auto asClass = enforce(cast(ClassType) type);
        return newClass(mod, expression.location, asClass, expression.argumentList);
    }
    auto loc  = expression.type.location - expression.location;
    if (expression.assignExpression is null) {
        auto size = type.getValue(mod, loc).getSizeof(loc);
        return mod.gcAlloc(loc, size).performCast(loc, new PointerType(mod, type));
    } else {
        auto length = genAssignExpression(expression.assignExpression, mod).performCast(loc, getSizeT(mod));
        auto size = type.getValue(mod, loc).getSizeof(loc).mul(loc, length);
        auto array = new ArrayValue(mod, loc, type);
        auto ptr = mod.gcAlloc(loc, size).performCast(loc, new PointerType(mod, type));
        array.suppressCallbacks = true;
        array.getMember(loc, "length").initialise(loc, length);
        array.getMember(loc, "ptr").initialise(loc, ptr);
        array.suppressCallbacks = false;
        return array;
    }
}

Value genPostfixExpression(ast.PostfixExpression expression, Module mod, Value suppressPrimary = null)
{
    Value lhs = suppressPrimary;
    
    final switch (expression.type) {
    case ast.PostfixType.Primary:
        auto asPrimary = enforce(cast(ast.PrimaryExpression) expression.firstNode);
        lhs = genPrimaryExpression(asPrimary, mod);
        if (expression.postfixExpression !is null) lhs = genPostfixExpression(expression.postfixExpression, mod, lhs);
        break;
    case ast.PostfixType.PostfixInc:
        auto val = lhs;
        auto tmp = lhs.type.getValue(mod, lhs.location);
        tmp.initialise(expression.location, lhs);
        lhs = tmp;
        val.set(expression.location, val.inc(expression.location));
        if (expression.postfixExpression !is null) lhs = genPostfixExpression(expression.postfixExpression, mod, lhs);
        break;
    case ast.PostfixType.PostfixDec:
        auto val = lhs;
        auto tmp = lhs.type.getValue(mod, lhs.location);
        tmp.initialise(expression.location, lhs);
        lhs = tmp;
        val.set(expression.location, val.dec(expression.location));
        if (expression.postfixExpression !is null) lhs = genPostfixExpression(expression.postfixExpression, mod, lhs);
        break;
    case ast.PostfixType.Parens:
        Value[] args;
        Location[] argLocations;
        auto argList = cast(ast.ArgumentList) expression.firstNode;
        assert(argList);
        
        FunctionType functionType;
        if (lhs.type.dtype == DType.Function) {
<<<<<<< HEAD
            auto asFunction = enforce(cast(FunctionType) lhs.type);
            functionParameters = asFunction.argumentTypes;
        } else if (lhs.type.dtype == DType.Pointer &&
                   lhs.type.getBase().dtype == DType.Function) {
            auto asFunction = enforce(cast(FunctionType) lhs.type.getBase());
            functionParameters = asFunction.argumentTypes;
=======
            functionType = enforce(cast(FunctionType) lhs.type);
        } else if (lhs.type.getBase().dtype == DType.Function) {
            functionType = enforce(cast(FunctionType) lhs.type.getBase());
>>>>>>> 03978c30
        } else {
            throw new CompilerError(expression.location, format("cannot call value of type '%s'", lhs.type.name()));
        }
        
        foreach (i, expr; argList.expressions) {
            if (!functionType.varargs && i < argList.expressions.length) {
                auto parameter = functionType.argumentTypes[i];
                Value[] values;
                if (parameter.dtype == DType.Pointer && parameter.getBase().dtype == DType.Function) {
                    auto asFunction = enforce(cast(FunctionType) parameter.getBase());
                    values = array(map!((Type t){ return t.getValue(mod, expression.location); })(asFunction.argumentTypes));
                    mod.functionPointerArguments = &values;
                }
            }
            
            auto oldAggregate = mod.callingAggregate;
            mod.callingAggregate = null;       
            args ~= genAssignExpression(expr, mod);
            argLocations ~= expr.location;
            mod.callingAggregate = oldAggregate;
            
            mod.functionPointerArguments = null;
        }
        if (mod.callingAggregate !is null && mod.callingAggregate.type.dtype == DType.Struct) {
            auto p = new PointerValue(mod, expression.location, mod.callingAggregate.type);
            p.initialise(expression.location, mod.callingAggregate.addressOf(expression.location));
            args ~= p;
        } else if (mod.callingAggregate !is null) {
            args ~= mod.callingAggregate;
        }
        
        lhs = lhs.call(argList.location, argLocations, args);

        if (expression.postfixExpression !is null) lhs = genPostfixExpression(expression.postfixExpression, mod, lhs);
        break;
    case ast.PostfixType.Index:
        Value[] args;
        foreach (expr; (cast(ast.ArgumentList) expression.firstNode).expressions) {
            args ~= genAssignExpression(expr, mod);
        }
        if (args.length == 0 || args.length > 1) {
            throw new CompilerPanic(expression.location, "slice argument lists must contain only one argument.");
        }
        lhs = lhs.index(lhs.location, args[0]);
        if (expression.postfixExpression !is null) lhs = genPostfixExpression(expression.postfixExpression, mod, lhs);
        break;
    case ast.PostfixType.Dot:
        auto qname = enforce(cast(ast.QualifiedName) expression.firstNode);
        mod.base = lhs;
        foreach (identifier; qname.identifiers) {
            if (mod.base.type.dtype == DType.Struct || mod.base.type.dtype == DType.Class) {
                mod.callingAggregate = mod.base;
            }
            mod.base = genIdentifier(identifier, mod);
        }
        lhs = mod.base;
        if (expression.postfixExpression !is null) lhs = genPostfixExpression(expression.postfixExpression, mod, lhs);
        mod.callingAggregate = null;
        mod.base = null;
        break;
    case ast.PostfixType.Slice:
        throw new CompilerPanic(expression.location, "unimplemented postfix expression type.");
        assert(false);
    }
    return lhs;
}

Value genPrimaryExpression(ast.PrimaryExpression expression, Module mod)
{
    switch (expression.type) {
    case ast.PrimaryType.IntegerLiteral:
        return new IntValue(mod, expression.location, extractIntegerLiteral(cast(ast.IntegerLiteral) expression.node));
    case ast.PrimaryType.FloatLiteral:
        return new DoubleValue(mod, expression.location, extractFloatLiteral(cast(ast.FloatLiteral) expression.node));
    case ast.PrimaryType.True:
        return new BoolValue(mod, expression.location, true);
    case ast.PrimaryType.False:
        return new BoolValue(mod, expression.location, false);
    case ast.PrimaryType.CharacterLiteral: 
        return new CharValue(mod, expression.location, cast(char)extractCharacterLiteral(cast(ast.CharacterLiteral) expression.node));
    case ast.PrimaryType.StringLiteral:
        return new StringValue(mod, expression.location, extractStringLiteral(cast(ast.StringLiteral) expression.node));
    case ast.PrimaryType.Identifier:
        return genIdentifier(cast(ast.Identifier) expression.node, mod);
    case ast.PrimaryType.ParenExpression:
        return genExpression(cast(ast.Expression) expression.node, mod);
    case ast.PrimaryType.This:
        auto i = new ast.Identifier();
        i.location = expression.location;
        i.value = "this";
        return genIdentifier(i, mod);
    case ast.PrimaryType.Null:
        return new NullPointerValue(mod, expression.location);
    case ast.PrimaryType.BasicTypeDotIdentifier:
        auto v = primitiveTypeToBackendType(cast(ast.PrimitiveType) expression.node, mod).getValue(mod, expression.location);
        auto name = extractIdentifier(cast(ast.Identifier) expression.secondNode);
        auto member = v.getMember(expression.location, name);
        if (member is null) {
            throw new CompilerError(expression.location, format("type '%s' has no member '%s'.", v.type.name(), name));
        }
        return member;
    case ast.PrimaryType.MixinExpression:
        auto v = genAssignExpression(enforce(cast(ast.AssignExpression) expression.node), mod);
        if (!v.isKnown || !isString(v.type)) {
            throw new CompilerError(expression.node.location, "a mixin expression must be a string known at compile time.");
        }
        auto source = new Source(v.knownString, v.location);
        auto tstream = lex(source);
        tstream.getToken();  // Skip BEGIN 
        auto expr = parseAssignExpression(tstream);
        return genAssignExpression(expr, mod);
    case ast.PrimaryType.AssertExpression:
        return genAssertExpression(cast(ast.AssertExpression) expression.node, mod);
    case ast.PrimaryType.TemplateInstance:
        return genTemplateInstance(cast(ast.TemplateInstance) expression.node, mod);
    default:
        throw new CompilerPanic(expression.location, "unhandled primary expression type.");
    }
}

Value genIdentifier(ast.Identifier identifier, Module mod)
{
    auto name = extractIdentifier(identifier);
    void failure() 
    { 
        throw new CompilerError(identifier.location, format("unknown identifier '%s'.", name));
    }
    
    
    Value implicitBase;
    if (mod.base !is null) {
        auto member = mod.base.getMember(identifier.location, name);
        if (member is null) {
            throw new CompilerError(identifier.location, format("type '%s' has no member '%s'.", mod.base.type.name,  name));
        }
        return member;
    } else {
        auto s = mod.search("this");
        if (s !is null) {
            if (s.storeType != StoreType.Value) {
                throw new CompilerPanic(identifier.location, "this reference not a value.");
            }
            implicitBase = s.value;
        }
    }
    
    Store store;
    if (implicitBase !is null) {
        auto member = implicitBase.getMember(identifier.location, name);
        if (member !is null) {
            store = new Store(member);
        }
    }
    
    if (store is null) {
        store = mod.search(name);
    }  
    
    if (store is null) {
        failure();
    }
 
    if (store.storeType == StoreType.Value) {
        return store.value();
    } else if (store.storeType == StoreType.Scope) {
        return new ScopeValue(mod, identifier.location, store.getScope());
    } else if (store.storeType == StoreType.Type) {
        return store.type().getValue(mod, identifier.location);
    } else if (store.storeType == StoreType.Function) {
        auto functions = store.getFunctions();
        return new Functions(mod, identifier.location, functions);
    } else {
        assert(false, "unhandled StoreType.");
    }
}

Value genAssertExpression(ast.AssertExpression assertExpr, Module mod)
{
    auto condition = genAssignExpression(assertExpr.condition, mod);
    Value message;
    if (assertExpr.message !is null) {
        message = genAssignExpression(assertExpr.message, mod);
    }
    
    mod.rtAssert(assertExpr.location, condition, message);
    return new VoidValue(mod, assertExpr.location);
}<|MERGE_RESOLUTION|>--- conflicted
+++ resolved
@@ -398,18 +398,9 @@
         
         FunctionType functionType;
         if (lhs.type.dtype == DType.Function) {
-<<<<<<< HEAD
-            auto asFunction = enforce(cast(FunctionType) lhs.type);
-            functionParameters = asFunction.argumentTypes;
-        } else if (lhs.type.dtype == DType.Pointer &&
-                   lhs.type.getBase().dtype == DType.Function) {
-            auto asFunction = enforce(cast(FunctionType) lhs.type.getBase());
-            functionParameters = asFunction.argumentTypes;
-=======
             functionType = enforce(cast(FunctionType) lhs.type);
         } else if (lhs.type.getBase().dtype == DType.Function) {
             functionType = enforce(cast(FunctionType) lhs.type.getBase());
->>>>>>> 03978c30
         } else {
             throw new CompilerError(expression.location, format("cannot call value of type '%s'", lhs.type.name()));
         }
